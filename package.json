{
<<<<<<< HEAD
  "name": "iobroker.panasonic-viera",
  "version": "0.0.5",
  "description": "ioBroker Panasonic Viera Smart-TV Adapter",
  "author": {
    "name": "ldittmar",
    "email": "iobroker@lmdsoft.de"
  },
  "homepage": "https://github.com/ldittmar81/ioBroker.panasonic-viera",
  "license": "MIT",
  "licenses": [
    {
      "type": "MIT",
      "url": "https://github.com/ldittmar81/ioBroker.panasonic-viera/blob/master/LICENSE"
    }
  ],
  "keywords": [
    "panasonic",
    "viera",
    "smart-tv"
  ],
  "repository": {
    "type": "git",
    "url": "https://github.com/ldittmar81/ioBroker.panasonic-viera"
  },
  "dependencies": {},
  "devDependencies": {
    "grunt": "^1.0.1",
    "grunt-replace": "^1.0.1",
    "grunt-contrib-jshint": "^1.1.0",
    "grunt-jscs": "^3.0.1",
    "grunt-http": "^2.2.0",
    "mocha": "^3.5.3",
    "chai": "^4.1.2"
  },
  "main": "main.js",
  "scripts": {
    "test": "node node_modules/mocha/bin/mocha"
  },
  "bugs": {
    "url": "https://github.com/ldittmar81/ioBroker.panasonic-viera/issues"
  },
  "readmeFilename": "README.md"
=======
    "name": "iobroker.panasonic-viera",
    "version": "0.0.6",
    "description": "ioBroker Panasonic Viera Smart-TV Adapter",
    "author": {
        "name": "ldittmar",
        "email": "iobroker@lmdsoft.de"
    },
    "homepage": "https://github.com/ldittmar81/ioBroker.panasonic-viera",
    "license": "MIT",
    "licenses": [
        {
            "type": "MIT",
            "url": "https://github.com/ldittmar81/ioBroker.panasonic-viera/blob/master/LICENSE"
        }
    ],
    "keywords": ["panasonic","viera","smart-tv"],
    "repository": {
        "type": "git",
        "url": "https://github.com/ldittmar81/ioBroker.panasonic-viera"
    },
    "dependencies": {        
    },
    "devDependencies": {
        "grunt": "^0.4.5",
        "grunt-replace": "^0.9.3",
        "grunt-contrib-jshint": "^0.11.2",
        "grunt-jscs": "^2.0.0",
        "grunt-http": "^1.6.0",
        "mocha": "^2.3.4",
        "chai": "^3.4.1"
    },
    "main": "main.js",
    "scripts": {
        "test": "node node_modules/mocha/bin/mocha"
    },
    "bugs": {
        "url": "https://github.com/ldittmar81/ioBroker.panasonic-viera/issues"
    },
    "readmeFilename": "README.md"
>>>>>>> bab6b842
}<|MERGE_RESOLUTION|>--- conflicted
+++ resolved
@@ -1,48 +1,4 @@
 {
-<<<<<<< HEAD
-  "name": "iobroker.panasonic-viera",
-  "version": "0.0.5",
-  "description": "ioBroker Panasonic Viera Smart-TV Adapter",
-  "author": {
-    "name": "ldittmar",
-    "email": "iobroker@lmdsoft.de"
-  },
-  "homepage": "https://github.com/ldittmar81/ioBroker.panasonic-viera",
-  "license": "MIT",
-  "licenses": [
-    {
-      "type": "MIT",
-      "url": "https://github.com/ldittmar81/ioBroker.panasonic-viera/blob/master/LICENSE"
-    }
-  ],
-  "keywords": [
-    "panasonic",
-    "viera",
-    "smart-tv"
-  ],
-  "repository": {
-    "type": "git",
-    "url": "https://github.com/ldittmar81/ioBroker.panasonic-viera"
-  },
-  "dependencies": {},
-  "devDependencies": {
-    "grunt": "^1.0.1",
-    "grunt-replace": "^1.0.1",
-    "grunt-contrib-jshint": "^1.1.0",
-    "grunt-jscs": "^3.0.1",
-    "grunt-http": "^2.2.0",
-    "mocha": "^3.5.3",
-    "chai": "^4.1.2"
-  },
-  "main": "main.js",
-  "scripts": {
-    "test": "node node_modules/mocha/bin/mocha"
-  },
-  "bugs": {
-    "url": "https://github.com/ldittmar81/ioBroker.panasonic-viera/issues"
-  },
-  "readmeFilename": "README.md"
-=======
     "name": "iobroker.panasonic-viera",
     "version": "0.0.6",
     "description": "ioBroker Panasonic Viera Smart-TV Adapter",
@@ -63,7 +19,7 @@
         "type": "git",
         "url": "https://github.com/ldittmar81/ioBroker.panasonic-viera"
     },
-    "dependencies": {        
+    "dependencies": {
     },
     "devDependencies": {
         "grunt": "^0.4.5",
@@ -82,5 +38,4 @@
         "url": "https://github.com/ldittmar81/ioBroker.panasonic-viera/issues"
     },
     "readmeFilename": "README.md"
->>>>>>> bab6b842
 }